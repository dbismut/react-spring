--- conflicted
+++ resolved
@@ -1,23 +1,12 @@
 {
-  "dist/dom.umd.js": {
-    "bundled": 86825,
-    "minified": 35401,
-    "gzipped": 11857
-  },
   "dist/addons.umd.js": {
     "bundled": 15720,
     "minified": 5853,
     "gzipped": 2141
   },
   "dist/web.umd.js": {
-<<<<<<< HEAD
-    "bundled": 86602,
-    "minified": 35758,
-    "gzipped": 12088
-=======
-    "bundled": 86671,
-    "minified": 35777,
-    "gzipped": 12100
->>>>>>> 7aca3298
+    "bundled": 86673,
+    "minified": 35786,
+    "gzipped": 12097
   }
 }