{
  "dist/addons.js": {
    "bundled": 9443,
    "minified": 5181,
    "gzipped": 1800,
    "treeshaked": {
      "rollup": {
        "code": 4695,
        "import_statements": 279
      },
      "webpack": {
        "code": 5869
      }
    }
  },
  "dist/addons.umd.js": {
    "bundled": 11252,
    "minified": 5324,
    "gzipped": 1990
  },
  "dist/web.js": {
<<<<<<< HEAD
    "bundled": 76049,
    "minified": 36091,
    "gzipped": 11709,
    "treeshaked": {
      "rollup": {
        "code": 30465,
        "import_statements": 287
      },
      "webpack": {
        "code": 31865
=======
    "bundled": 76238,
    "minified": 36149,
    "gzipped": 11730,
    "treeshaked": {
      "rollup": {
        "code": 30523,
        "import_statements": 287
      },
      "webpack": {
        "code": 31923
>>>>>>> e8fe4716
      }
    }
  },
  "dist/web.umd.js": {
<<<<<<< HEAD
    "bundled": 81727,
    "minified": 32150,
    "gzipped": 11528
  },
  "dist/native.js": {
    "bundled": 72168,
    "minified": 33604,
    "gzipped": 10326,
    "treeshaked": {
      "rollup": {
        "code": 26971,
        "import_statements": 298
      },
      "webpack": {
        "code": 28320
=======
    "bundled": 81930,
    "minified": 32208,
    "gzipped": 11549
  },
  "dist/native.js": {
    "bundled": 72357,
    "minified": 33662,
    "gzipped": 10347,
    "treeshaked": {
      "rollup": {
        "code": 27029,
        "import_statements": 298
      },
      "webpack": {
        "code": 28378
>>>>>>> e8fe4716
      }
    }
  },
  "dist/universal.js": {
<<<<<<< HEAD
    "bundled": 58120,
    "minified": 26240,
    "gzipped": 7553,
    "treeshaked": {
      "rollup": {
        "code": 19628,
        "import_statements": 262
      },
      "webpack": {
        "code": 20897
=======
    "bundled": 58309,
    "minified": 26298,
    "gzipped": 7574,
    "treeshaked": {
      "rollup": {
        "code": 19686,
        "import_statements": 262
      },
      "webpack": {
        "code": 20955
>>>>>>> e8fe4716
      }
    }
  },
  "dist/konva.js": {
<<<<<<< HEAD
    "bundled": 69273,
    "minified": 32203,
    "gzipped": 10251,
    "treeshaked": {
      "rollup": {
        "code": 26941,
        "import_statements": 262
      },
      "webpack": {
        "code": 28264
=======
    "bundled": 69462,
    "minified": 32261,
    "gzipped": 10274,
    "treeshaked": {
      "rollup": {
        "code": 26999,
        "import_statements": 262
      },
      "webpack": {
        "code": 28322
>>>>>>> e8fe4716
      }
    }
  },
  "dist/hooks.js": {
<<<<<<< HEAD
    "bundled": 79357,
    "minified": 37761,
    "gzipped": 12226,
=======
    "bundled": 83221,
    "minified": 39302,
    "gzipped": 12481,
>>>>>>> e8fe4716
    "treeshaked": {
      "rollup": {
        "code": 16403,
        "import_statements": 341
      },
      "webpack": {
<<<<<<< HEAD
        "code": 28393
=======
        "code": 28563
>>>>>>> e8fe4716
      }
    }
  },
  "dist/hooks.umd.js": {
<<<<<<< HEAD
    "bundled": 85799,
    "minified": 33805,
    "gzipped": 12040
=======
    "bundled": 89934,
    "minified": 35216,
    "gzipped": 12303
>>>>>>> e8fe4716
  }
}<|MERGE_RESOLUTION|>--- conflicted
+++ resolved
@@ -19,7 +19,6 @@
     "gzipped": 1990
   },
   "dist/web.js": {
-<<<<<<< HEAD
     "bundled": 76049,
     "minified": 36091,
     "gzipped": 11709,
@@ -30,23 +29,10 @@
       },
       "webpack": {
         "code": 31865
-=======
-    "bundled": 76238,
-    "minified": 36149,
-    "gzipped": 11730,
-    "treeshaked": {
-      "rollup": {
-        "code": 30523,
-        "import_statements": 287
-      },
-      "webpack": {
-        "code": 31923
->>>>>>> e8fe4716
       }
     }
   },
   "dist/web.umd.js": {
-<<<<<<< HEAD
     "bundled": 81727,
     "minified": 32150,
     "gzipped": 11528
@@ -62,28 +48,10 @@
       },
       "webpack": {
         "code": 28320
-=======
-    "bundled": 81930,
-    "minified": 32208,
-    "gzipped": 11549
-  },
-  "dist/native.js": {
-    "bundled": 72357,
-    "minified": 33662,
-    "gzipped": 10347,
-    "treeshaked": {
-      "rollup": {
-        "code": 27029,
-        "import_statements": 298
-      },
-      "webpack": {
-        "code": 28378
->>>>>>> e8fe4716
       }
     }
   },
   "dist/universal.js": {
-<<<<<<< HEAD
     "bundled": 58120,
     "minified": 26240,
     "gzipped": 7553,
@@ -94,23 +62,10 @@
       },
       "webpack": {
         "code": 20897
-=======
-    "bundled": 58309,
-    "minified": 26298,
-    "gzipped": 7574,
-    "treeshaked": {
-      "rollup": {
-        "code": 19686,
-        "import_statements": 262
-      },
-      "webpack": {
-        "code": 20955
->>>>>>> e8fe4716
       }
     }
   },
   "dist/konva.js": {
-<<<<<<< HEAD
     "bundled": 69273,
     "minified": 32203,
     "gzipped": 10251,
@@ -121,54 +76,26 @@
       },
       "webpack": {
         "code": 28264
-=======
-    "bundled": 69462,
-    "minified": 32261,
-    "gzipped": 10274,
-    "treeshaked": {
-      "rollup": {
-        "code": 26999,
-        "import_statements": 262
-      },
-      "webpack": {
-        "code": 28322
->>>>>>> e8fe4716
       }
     }
   },
   "dist/hooks.js": {
-<<<<<<< HEAD
     "bundled": 79357,
     "minified": 37761,
     "gzipped": 12226,
-=======
-    "bundled": 83221,
-    "minified": 39302,
-    "gzipped": 12481,
->>>>>>> e8fe4716
     "treeshaked": {
       "rollup": {
         "code": 16403,
         "import_statements": 341
       },
       "webpack": {
-<<<<<<< HEAD
         "code": 28393
-=======
-        "code": 28563
->>>>>>> e8fe4716
       }
     }
   },
   "dist/hooks.umd.js": {
-<<<<<<< HEAD
     "bundled": 85799,
     "minified": 33805,
     "gzipped": 12040
-=======
-    "bundled": 89934,
-    "minified": 35216,
-    "gzipped": 12303
->>>>>>> e8fe4716
   }
 }