{
  "dist/addons.umd.js": {
    "bundled": 16027,
    "minified": 5898,
    "gzipped": 2150
  },
  "dist/web.umd.js": {
<<<<<<< HEAD
    "bundled": 88824,
    "minified": 35839,
    "gzipped": 12214
=======
    "bundled": 88972,
    "minified": 35874,
    "gzipped": 12231
>>>>>>> 1dcc5ec4
  }
}<|MERGE_RESOLUTION|>--- conflicted
+++ resolved
@@ -5,14 +5,8 @@
     "gzipped": 2150
   },
   "dist/web.umd.js": {
-<<<<<<< HEAD
-    "bundled": 88824,
-    "minified": 35839,
-    "gzipped": 12214
-=======
-    "bundled": 88972,
-    "minified": 35874,
+    "bundled": 89019,
+    "minified": 35913,
     "gzipped": 12231
->>>>>>> 1dcc5ec4
   }
 }