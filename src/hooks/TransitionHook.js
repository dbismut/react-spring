--- conflicted
+++ resolved
@@ -136,14 +136,10 @@
   }
 })()
 
-<<<<<<< HEAD
-export function useTransition(props) {
-=======
 /**
  * @param {TransitionProps} props
  */
 export function useTransition (props) {
->>>>>>> df27cbaa
   const {
     items,
     keys: _currentKeys,
