import normalizeColor from 'normalize-css-color'

var linear = t => t

/**
 * Very handy helper to map input ranges to output ranges with an easing
 * function and custom behavior outside of the ranges.
 */
export default class Interpolation {
<<<<<<< HEAD
  static create(config) {
    if (typeof config === 'function') return (...args) => config(...args)
    if (config.outputRange && typeof config.outputRange[0] === 'string') {
      return createInterpolationFromStringOutputRange(config)
    }
    var outputRange = config.outputRange
    var inputRange = config.inputRange
    var easing = config.easing || linear
    var extrapolateLeft = 'extend'

    if (config.extrapolateLeft !== undefined) {
      extrapolateLeft = config.extrapolateLeft
    } else if (config.extrapolate !== undefined) {
      extrapolateLeft = config.extrapolate
=======
    static create(config) {
        if (typeof config === 'function') return (...args) => config(...args)
        if (config.output && typeof config.output[0] === 'string') return createInterpolationFromStringOutputRange(config)
        var outputRange = config.output
        var inputRange = config.range
        var easing = config.easing || linear
        var extrapolateLeft = 'extend'

        if (config.extrapolateLeft !== undefined) {
            extrapolateLeft = config.extrapolateLeft
        } else if (config.extrapolate !== undefined) {
            extrapolateLeft = config.extrapolate
        }

        var extrapolateRight = 'extend'

        if (config.extrapolateRight !== undefined) {
            extrapolateRight = config.extrapolateRight
        } else if (config.extrapolate !== undefined) {
            extrapolateRight = config.extrapolate
        }

        return input => {
            var range = findRange(input, inputRange)
            return interpolate(
                input,
                inputRange[range],
                inputRange[range + 1],
                outputRange[range],
                outputRange[range + 1],
                easing,
                extrapolateLeft,
                extrapolateRight,
            )
        }
    }
}

function interpolate(input, inputMin, inputMax, outputMin, outputMax, easing, extrapolateLeft, extrapolateRight) {
    var result = input

    // Extrapolate
    if (result < inputMin) {
        if (extrapolateLeft === 'identity') {
            return result
        } else if (extrapolateLeft === 'clamp') {
            result = inputMin
        } else if (extrapolateLeft === 'extend') {
            // noop
        }
>>>>>>> 4023434a
    }

    var extrapolateRight = 'extend'

    if (config.extrapolateRight !== undefined) {
      extrapolateRight = config.extrapolateRight
    } else if (config.extrapolate !== undefined) {
      extrapolateRight = config.extrapolate
    }

<<<<<<< HEAD
    return input => {
      var range = findRange(input, inputRange)
      return interpolate(
        input,
        inputRange[range],
        inputRange[range + 1],
        outputRange[range],
        outputRange[range + 1],
        easing,
        extrapolateLeft,
        extrapolateRight
      )
    }
  }
}

function interpolate(
  input,
  inputMin,
  inputMax,
  outputMin,
  outputMax,
  easing,
  extrapolateLeft,
  extrapolateRight
) {
  var result = input

  // Extrapolate
  if (result < inputMin) {
    if (extrapolateLeft === 'identity') {
      return result
    } else if (extrapolateLeft === 'clamp') {
      result = inputMin
    } else if (extrapolateLeft === 'extend') {
      // noop
    }
  }

  if (result > inputMax) {
    if (extrapolateRight === 'identity') {
      return result
    } else if (extrapolateRight === 'clamp') {
      result = inputMax
    } else if (extrapolateRight === 'extend') {
      // noop
    }
  }

  if (outputMin === outputMax) {
    return outputMin
  }

  if (inputMin === inputMax) {
    if (input <= inputMin) {
      return outputMin
    }
    return outputMax
  } // Input Range

  if (inputMin === -Infinity) {
    result = -result
  } else if (inputMax === Infinity) {
    result = result - inputMin
  } else {
    result = (result - inputMin) / (inputMax - inputMin)
  } // Easing

  result = easing(result) // Output Range

  if (outputMin === -Infinity) {
    result = -result
  } else if (outputMax === Infinity) {
    result = result + outputMin
  } else {
    result = result * (outputMax - outputMin) + outputMin
  }

  return result
}

function colorToRgba(input) {
  var int32Color = normalizeColor(input)

  if (int32Color === null) return input

  int32Color = int32Color || 0 // $FlowIssue

  var r = (int32Color & 0xff000000) >>> 24
  var g = (int32Color & 0x00ff0000) >>> 16
  var b = (int32Color & 0x0000ff00) >>> 8
  var a = (int32Color & 0x000000ff) / 255
  return `rgba(${r}, ${g}, ${b}, ${a})`
=======
    if (outputMin === outputMax) return outputMin
    if (inputMin === inputMax) {
        if (input <= inputMin) return outputMin
        return outputMax
    } // Input Range

    if (inputMin === -Infinity) {
        result = -result
    } else if (inputMax === Infinity) {
        result = result - inputMin
    } else {
        result = (result - inputMin) / (inputMax - inputMin)
    } // Easing

    result = easing(result) // Output Range

    if (outputMin === -Infinity) {
        result = -result
    } else if (outputMax === Infinity) {
        result = result + outputMin
    } else {
        result = result * (outputMax - outputMin) + outputMin
    }
    return result
}

function colorToRgba(input) {
    var int32Color = normalizeColor(input)
    if (int32Color === null) return input
    int32Color = int32Color || 0 // $FlowIssue
    var r = (int32Color & 0xff000000) >>> 24
    var g = (int32Color & 0x00ff0000) >>> 16
    var b = (int32Color & 0x0000ff00) >>> 8
    var a = (int32Color & 0x000000ff) / 255
    return `rgba(${r}, ${g}, ${b}, ${a})`
>>>>>>> 4023434a
}

var stringShapeRegex = /[0-9\.-]+/g

/**
 * Supports string shapes by extracting numbers so new values can be computed,
 * and recombines those values into new strings of the same shape.  Supports
 * things like:
 *
 *   rgba(123, 42, 99, 0.36) // colors
 *   -45deg                  // values with units
 */
function createInterpolationFromStringOutputRange(config) {
<<<<<<< HEAD
  var outputRange = config.outputRange
  outputRange = outputRange.map(colorToRgba)

  // ->
  // [
  //   [0, 50],
  //   [100, 150],
  //   [200, 250],
  //   [0, 0.5],
  // ]

  /* $FlowFixMe(>=0.18.0): `outputRange[0].match()` can return `null`. Need to
=======
    var outputRange = config.output
    outputRange = outputRange.map(colorToRgba)

    // ->
    // [
    //   [0, 50],
    //   [100, 150],
    //   [200, 250],
    //   [0, 0.5],
    // ]

    /* $FlowFixMe(>=0.18.0): `outputRange[0].match()` can return `null`. Need to
>>>>>>> 4023434a
   * guard against this possibility.
   */
  var outputRanges = outputRange[0].match(stringShapeRegex).map(() => [])
  outputRange.forEach(value => {
    /* $FlowFixMe(>=0.18.0): `value.match()` can return `null`. Need to guard
     * against this possibility.
     */
<<<<<<< HEAD
    value.match(stringShapeRegex).forEach((number, i) => {
      outputRanges[i].push(+number)
=======
        value.match(stringShapeRegex).forEach((number, i) => outputRanges[i].push(+number))
>>>>>>> 4023434a
    })
  })

  /* $FlowFixMe(>=0.18.0): `outputRange[0].match()` can return `null`. Need to
     * guard against this possibility.
     */
<<<<<<< HEAD
  var interpolations = outputRange[0]
    .match(stringShapeRegex)
    .map((value, i) => {
      return Interpolation.create({ ...config, outputRange: outputRanges[i] })
=======
    var interpolations = outputRange[0].match(stringShapeRegex).map((value, i) => {
        return Interpolation.create({ ...config, output: outputRanges[i] })
>>>>>>> 4023434a
    })

  // rgba requires that the r,g,b are integers.... so we want to round them, but we *dont* want to
  // round the opacity (4th column).
  const shouldRound = /^rgb/.test(outputRange[0])
  return input => {
    var i = 0 // 'rgba(0, 100, 200, 0)'
    // ->
    // 'rgba(${interpolations[0](input)}, ${interpolations[1](input)}, ...'
    return outputRange[0].replace(stringShapeRegex, () => {
      const val = interpolations[i++](input)
      return String(shouldRound && i < 4 ? Math.round(val) : val)
    })
  }
}

function findRange(input, inputRange) {
  for (var i = 1; i < inputRange.length - 1; ++i)
    if (inputRange[i] >= input) break
  return i - 1
}<|MERGE_RESOLUTION|>--- conflicted
+++ resolved
@@ -7,14 +7,12 @@
  * function and custom behavior outside of the ranges.
  */
 export default class Interpolation {
-<<<<<<< HEAD
   static create(config) {
     if (typeof config === 'function') return (...args) => config(...args)
-    if (config.outputRange && typeof config.outputRange[0] === 'string') {
+    if (config.output && typeof config.output[0] === 'string')
       return createInterpolationFromStringOutputRange(config)
-    }
-    var outputRange = config.outputRange
-    var inputRange = config.inputRange
+    var outputRange = config.output
+    var inputRange = config.range
     var easing = config.easing || linear
     var extrapolateLeft = 'extend'
 
@@ -22,58 +20,6 @@
       extrapolateLeft = config.extrapolateLeft
     } else if (config.extrapolate !== undefined) {
       extrapolateLeft = config.extrapolate
-=======
-    static create(config) {
-        if (typeof config === 'function') return (...args) => config(...args)
-        if (config.output && typeof config.output[0] === 'string') return createInterpolationFromStringOutputRange(config)
-        var outputRange = config.output
-        var inputRange = config.range
-        var easing = config.easing || linear
-        var extrapolateLeft = 'extend'
-
-        if (config.extrapolateLeft !== undefined) {
-            extrapolateLeft = config.extrapolateLeft
-        } else if (config.extrapolate !== undefined) {
-            extrapolateLeft = config.extrapolate
-        }
-
-        var extrapolateRight = 'extend'
-
-        if (config.extrapolateRight !== undefined) {
-            extrapolateRight = config.extrapolateRight
-        } else if (config.extrapolate !== undefined) {
-            extrapolateRight = config.extrapolate
-        }
-
-        return input => {
-            var range = findRange(input, inputRange)
-            return interpolate(
-                input,
-                inputRange[range],
-                inputRange[range + 1],
-                outputRange[range],
-                outputRange[range + 1],
-                easing,
-                extrapolateLeft,
-                extrapolateRight,
-            )
-        }
-    }
-}
-
-function interpolate(input, inputMin, inputMax, outputMin, outputMax, easing, extrapolateLeft, extrapolateRight) {
-    var result = input
-
-    // Extrapolate
-    if (result < inputMin) {
-        if (extrapolateLeft === 'identity') {
-            return result
-        } else if (extrapolateLeft === 'clamp') {
-            result = inputMin
-        } else if (extrapolateLeft === 'extend') {
-            // noop
-        }
->>>>>>> 4023434a
     }
 
     var extrapolateRight = 'extend'
@@ -84,7 +30,6 @@
       extrapolateRight = config.extrapolate
     }
 
-<<<<<<< HEAD
     return input => {
       var range = findRange(input, inputRange)
       return interpolate(
@@ -134,14 +79,9 @@
     }
   }
 
-  if (outputMin === outputMax) {
-    return outputMin
-  }
-
+  if (outputMin === outputMax) return outputMin
   if (inputMin === inputMax) {
-    if (input <= inputMin) {
-      return outputMin
-    }
+    if (input <= inputMin) return outputMin
     return outputMax
   } // Input Range
 
@@ -162,59 +102,18 @@
   } else {
     result = result * (outputMax - outputMin) + outputMin
   }
-
   return result
 }
 
 function colorToRgba(input) {
   var int32Color = normalizeColor(input)
-
   if (int32Color === null) return input
-
   int32Color = int32Color || 0 // $FlowIssue
-
   var r = (int32Color & 0xff000000) >>> 24
   var g = (int32Color & 0x00ff0000) >>> 16
   var b = (int32Color & 0x0000ff00) >>> 8
   var a = (int32Color & 0x000000ff) / 255
   return `rgba(${r}, ${g}, ${b}, ${a})`
-=======
-    if (outputMin === outputMax) return outputMin
-    if (inputMin === inputMax) {
-        if (input <= inputMin) return outputMin
-        return outputMax
-    } // Input Range
-
-    if (inputMin === -Infinity) {
-        result = -result
-    } else if (inputMax === Infinity) {
-        result = result - inputMin
-    } else {
-        result = (result - inputMin) / (inputMax - inputMin)
-    } // Easing
-
-    result = easing(result) // Output Range
-
-    if (outputMin === -Infinity) {
-        result = -result
-    } else if (outputMax === Infinity) {
-        result = result + outputMin
-    } else {
-        result = result * (outputMax - outputMin) + outputMin
-    }
-    return result
-}
-
-function colorToRgba(input) {
-    var int32Color = normalizeColor(input)
-    if (int32Color === null) return input
-    int32Color = int32Color || 0 // $FlowIssue
-    var r = (int32Color & 0xff000000) >>> 24
-    var g = (int32Color & 0x00ff0000) >>> 16
-    var b = (int32Color & 0x0000ff00) >>> 8
-    var a = (int32Color & 0x000000ff) / 255
-    return `rgba(${r}, ${g}, ${b}, ${a})`
->>>>>>> 4023434a
 }
 
 var stringShapeRegex = /[0-9\.-]+/g
@@ -228,8 +127,7 @@
  *   -45deg                  // values with units
  */
 function createInterpolationFromStringOutputRange(config) {
-<<<<<<< HEAD
-  var outputRange = config.outputRange
+  var outputRange = config.output
   outputRange = outputRange.map(colorToRgba)
 
   // ->
@@ -241,20 +139,6 @@
   // ]
 
   /* $FlowFixMe(>=0.18.0): `outputRange[0].match()` can return `null`. Need to
-=======
-    var outputRange = config.output
-    outputRange = outputRange.map(colorToRgba)
-
-    // ->
-    // [
-    //   [0, 50],
-    //   [100, 150],
-    //   [200, 250],
-    //   [0, 0.5],
-    // ]
-
-    /* $FlowFixMe(>=0.18.0): `outputRange[0].match()` can return `null`. Need to
->>>>>>> 4023434a
    * guard against this possibility.
    */
   var outputRanges = outputRange[0].match(stringShapeRegex).map(() => [])
@@ -262,27 +146,18 @@
     /* $FlowFixMe(>=0.18.0): `value.match()` can return `null`. Need to guard
      * against this possibility.
      */
-<<<<<<< HEAD
-    value.match(stringShapeRegex).forEach((number, i) => {
-      outputRanges[i].push(+number)
-=======
-        value.match(stringShapeRegex).forEach((number, i) => outputRanges[i].push(+number))
->>>>>>> 4023434a
-    })
+    value
+      .match(stringShapeRegex)
+      .forEach((number, i) => outputRanges[i].push(+number))
   })
 
   /* $FlowFixMe(>=0.18.0): `outputRange[0].match()` can return `null`. Need to
      * guard against this possibility.
      */
-<<<<<<< HEAD
   var interpolations = outputRange[0]
     .match(stringShapeRegex)
     .map((value, i) => {
-      return Interpolation.create({ ...config, outputRange: outputRanges[i] })
-=======
-    var interpolations = outputRange[0].match(stringShapeRegex).map((value, i) => {
-        return Interpolation.create({ ...config, output: outputRanges[i] })
->>>>>>> 4023434a
+      return Interpolation.create({ ...config, output: outputRanges[i] })
     })
 
   // rgba requires that the r,g,b are integers.... so we want to round them, but we *dont* want to
