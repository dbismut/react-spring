import AnimatedWithChildren from './AnimatedWithChildren'
import AnimatedInterpolation from './AnimatedInterpolation'
import Interpolation from './Interpolation'

var _uniqueId = 0

/**
 * Animated works by building a directed acyclic graph of dependencies
 * transparently when you render your Animated components.
 *
 *               new Animated.Value(0)
 *     .interpolate()        .interpolate()    new Animated.Value(1)
 *         opacity               translateY      scale
 *          style                         transform
 *         View#234                         style
 *                                         View#123
 *
 * A) Top Down phase
 * When an Animated.Value is updated, we recursively go down through this
 * graph in order to find leaf nodes: the views that we flag as needing
 * an update.
 *
 * B) Bottom Up phase
 * When a view is flagged as needing an update, we recursively go back up
 * in order to build the new value that it needs. The reason why we need
 * this two-phases process is to deal with composite props such as
 * transform which can receive values from multiple parents.
 */

function findAnimatedStyles(node, styles) {
  if (typeof node.update === 'function') styles.add(node)
  else node.__getChildren().forEach(child => findAnimatedStyles(child, styles))
}

/**
 * Standard value for driving animations.  One `Animated.Value` can drive
 * multiple properties in a synchronized fashion, but can only be driven by one
 * mechanism at a time.  Using a new mechanism (e.g. starting a new animation,
 * or calling `setValue`) will stop any previous ones.
 */
export default class AnimatedValue extends AnimatedWithChildren {
<<<<<<< HEAD
  constructor(value) {
    super()
    this._value = value
    this._animation = null
    this._animatedStyles = new Set()
    this._listeners = {}
  }

  __detach() {
    this.stopAnimation()
  }

  __getValue() {
    return this._value
  }

  _flush() {
    if (this._animatedStyles.size === 0 || this._tracked)
      findAnimatedStyles(this, this._animatedStyles)
    this._animatedStyles.forEach(animatedStyle => animatedStyle.update())
  }

  _updateValue(value) {
    this._value = value
    this._flush()
    for (var key in this._listeners)
      this._listeners[key]({ value: this.__getValue() })
  }

  /**
   * Directly set the value.  This will stop any animations running on the value
   * and update all the bound properties.
   */
  setValue(value) {
    if (this._animation) {
      this._animation.stop()
      this._animation = null
=======
    constructor(value) {
        super()
        this._value = value
        this._animation = null
        this._animatedStyles = new Set()
        this._listeners = {}
    }

    __detach() {
        this.stopAnimation()
    }

    __getValue() {
        return this._value
    }

    _flush() {
        //if (this._animatedStyles.size === 0 || this._tracked) this._update()
        findAnimatedStyles(this, this._animatedStyles)
        this._animatedStyles.forEach(animatedStyle => animatedStyle.update())
>>>>>>> 4023434a
    }
    this._animatedStyles.clear()
    this._updateValue(value)
  }

  /**
   * Stops any running animation or tracking.  `callback` is invoked with the
   * final value after stopping the animation, which is useful for updating
   * state to match the animation position with layout.
   */
  stopAnimation(callback) {
    this.stopTracking()
    this._animation && this._animation.stop()
    this._animation = null
    callback && callback(this.__getValue())
  }

  /**
   * Interpolates the value before updating the property, e.g. mapping 0-1 to
   * 0-10.
   */
  interpolate(config) {
    return new AnimatedInterpolation(this, config)
  }

  /**
   * Typically only used internally, but could be used by a custom Animation
   * class.
   */
  animate(animation, callback) {
    var previousAnimation = this._animation
    this._animation && this._animation.stop()
    this._animation = animation
    this._animatedStyles.clear()
    animation.start(
      this._value,
      value => this._updateValue(value),
      result => {
        this._animation = null
        callback && callback(result)
      },
      previousAnimation
    )
  }

  /**
   * Adds an asynchronous listener to the value so you can observe updates from
   * animations.  This is useful because there is no way to
   * synchronously read the value because it might be driven natively.
   */
  addListener(callback) {
    var id = String(_uniqueId++)
    this._listeners[id] = callback
    return id
  }

  removeListener(id) {
    delete this._listeners[id]
  }

  removeAllListeners() {
    this._listeners = {}
  }

  /**
   * Typically only used internally.
   */
  stopTracking() {
    this._tracking && this._tracking.__detach()
    this._tracking = null
  }

  /**
   * Typically only used internally.
   */
  track(tracking) {
    this.stopTracking()
    this._tracking = tracking
  }
}<|MERGE_RESOLUTION|>--- conflicted
+++ resolved
@@ -39,7 +39,6 @@
  * or calling `setValue`) will stop any previous ones.
  */
 export default class AnimatedValue extends AnimatedWithChildren {
-<<<<<<< HEAD
   constructor(value) {
     super()
     this._value = value
@@ -57,8 +56,8 @@
   }
 
   _flush() {
-    if (this._animatedStyles.size === 0 || this._tracked)
-      findAnimatedStyles(this, this._animatedStyles)
+    //if (this._animatedStyles.size === 0 || this._tracked) this._update()
+    findAnimatedStyles(this, this._animatedStyles)
     this._animatedStyles.forEach(animatedStyle => animatedStyle.update())
   }
 
@@ -77,28 +76,6 @@
     if (this._animation) {
       this._animation.stop()
       this._animation = null
-=======
-    constructor(value) {
-        super()
-        this._value = value
-        this._animation = null
-        this._animatedStyles = new Set()
-        this._listeners = {}
-    }
-
-    __detach() {
-        this.stopAnimation()
-    }
-
-    __getValue() {
-        return this._value
-    }
-
-    _flush() {
-        //if (this._animatedStyles.size === 0 || this._tracked) this._update()
-        findAnimatedStyles(this, this._animatedStyles)
-        this._animatedStyles.forEach(animatedStyle => animatedStyle.update())
->>>>>>> 4023434a
     }
     this._animatedStyles.clear()
     this._updateValue(value)
