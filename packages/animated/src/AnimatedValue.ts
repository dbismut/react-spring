import { Animatable, SpringValue, InterpolatorArgs, is, each } from 'shared'
import { AnimatedProps } from './AnimatedProps'
import { to } from './interpolate'
import { Animated } from './Animated'
import { deprecateInterpolate } from 'shared/deprecations'
import * as G from 'shared/globals'

/** An animated number or a native attribute value */
export class AnimatedValue<T = unknown> extends Animated
  implements SpringValue<T> {
  private views = new Set<AnimatedProps>()

  value: T
  startPosition!: number
  lastPosition!: number
<<<<<<< HEAD
  lastVelocity?: number
  elapsedTime?: number
  done = false
=======
  lastVelocity!: number | null
  lastTime!: number
  elapsedTime!: number
  done!: boolean
>>>>>>> 74bdb69f

  constructor(value: T) {
    super()
    this.value = value
    this.payload = new Set([this])
    this.reset(false)
  }

  getValue() {
    return this.value
  }

  setValue(value: T, flush?: boolean) {
    this.value = value
    if (flush !== false) {
      if (!this.views.size) {
        collectViews(this, this.views)
      }
      each(this.views, view => view.update())
    }
  }

  to<Out extends Animatable>(
    ...args: InterpolatorArgs<T, Out>
  ): SpringValue<Out> {
    return (to as any)(this, ...args)
  }

  interpolate<Out extends Animatable>(
    ...args: InterpolatorArgs<T, Out>
  ): SpringValue<Out> {
    deprecateInterpolate()
    return this.to(...args)
  }

  reset(isActive: boolean) {
    if (is.num(this.value)) {
      this.startPosition = this.value
      this.lastPosition = this.value
<<<<<<< HEAD
      this.lastVelocity = isActive ? this.lastVelocity : undefined
=======
      if (!isActive) {
        this.lastVelocity = null
        this.lastTime = G.now()
      }
>>>>>>> 74bdb69f
      this.elapsedTime = 0
    }
    this.done = false
    this.views.clear()
  }

  // This is never called for AnimatedValue nodes.
  updatePayload: any

  // Do nothing for either of these.
  _attach() {}
  _detach() {}
}

/**
 * This library works by building a directed acyclic graph of dependencies
 * transparently whenever you render your Animated components.
 *
 *               new Animated.Value(0)
 *     .interpolate()        .interpolate()    new Animated.Value(1)
 *         opacity               translateY      scale
 *          style                         transform
 *         View#234                         style
 *                                         View#123
 *
 * A) Top Down phase
 * When an AnimatedValue is updated, we recursively go down through this
 * graph in order to find leaf nodes: the components that depend on our value.
 *
 * B) Bottom Up phase
 * When a view is flagged as needing an update, we recursively go back up
 * in order to build the new props that it needs. This two-phase process is
 * necessary because some props (eg: "transform") can have multiple parents.
 */
function collectViews(
  node: Animated | AnimatedProps,
  views: Set<AnimatedProps>
) {
  if ('update' in node) {
    views.add(node)
  } else {
    each(node.getChildren(), child => collectViews(child, views))
  }
}<|MERGE_RESOLUTION|>--- conflicted
+++ resolved
@@ -3,7 +3,6 @@
 import { to } from './interpolate'
 import { Animated } from './Animated'
 import { deprecateInterpolate } from 'shared/deprecations'
-import * as G from 'shared/globals'
 
 /** An animated number or a native attribute value */
 export class AnimatedValue<T = unknown> extends Animated
@@ -13,16 +12,9 @@
   value: T
   startPosition!: number
   lastPosition!: number
-<<<<<<< HEAD
-  lastVelocity?: number
-  elapsedTime?: number
-  done = false
-=======
   lastVelocity!: number | null
-  lastTime!: number
   elapsedTime!: number
   done!: boolean
->>>>>>> 74bdb69f
 
   constructor(value: T) {
     super()
@@ -62,14 +54,9 @@
     if (is.num(this.value)) {
       this.startPosition = this.value
       this.lastPosition = this.value
-<<<<<<< HEAD
-      this.lastVelocity = isActive ? this.lastVelocity : undefined
-=======
       if (!isActive) {
         this.lastVelocity = null
-        this.lastTime = G.now()
       }
->>>>>>> 74bdb69f
       this.elapsedTime = 0
     }
     this.done = false
