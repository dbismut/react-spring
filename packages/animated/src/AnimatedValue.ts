--- conflicted
+++ resolved
@@ -54,14 +54,10 @@
     if (is.num(this.value)) {
       this.startPosition = this.value
       this.lastPosition = this.value
-<<<<<<< HEAD
-      this.lastVelocity = isActive ? this.lastVelocity : undefined
       this.performance = 0
-=======
       if (!isActive) {
         this.lastVelocity = null
       }
->>>>>>> ed3fc224
       this.elapsedTime = 0
     }
     this.done = false
