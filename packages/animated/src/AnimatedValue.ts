--- conflicted
+++ resolved
@@ -58,14 +58,8 @@
       this.startPosition = this.value
       this.lastPosition = this.value
       this.lastVelocity = isActive ? this.lastVelocity : undefined
-<<<<<<< HEAD
-      this.startTime = G.now()
-      this.lastTime = isActive ? this.lastTime : this.startTime
-      this.elapsedTime = isActive ? this.elapsedTime : 0
       this.performance = 0
-=======
       this.elapsedTime = 0
->>>>>>> c54e3825
     }
     this.done = false
     this.views.clear()
